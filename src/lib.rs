--- conflicted
+++ resolved
@@ -15,7 +15,7 @@
 use wellen::LoadOptions;
 use std::sync::Arc;
 use core::ops::Index;
-<<<<<<< HEAD
+use lz4_flex::frame::FrameEncoder;
 use serde::Deserialize;
 
 mod libsurfer;
@@ -30,9 +30,6 @@
     surfer_version: String,
     file_format: String,
 }
-=======
-use lz4_flex::frame::FrameEncoder;
->>>>>>> 95ff61b8
 
 enum ReadBodyEnum {
   Static(ReadBodyContinuation<Cursor<Vec<u8>>>),
