--- conflicted
+++ resolved
@@ -296,8 +296,6 @@
     this.updateWaveform(signalId, transitionData, message.min, message.max);
   }
 
-<<<<<<< HEAD
-=======
   updateWaveformChunkCompressed(message: any) {
     const signalId = message.signalId;
     
@@ -370,15 +368,6 @@
     }
   }
 
-  //updateWaveformFull(message: any) {
-  //  const signalId = message.signalId;
-  //  this.receive(signalId);
-//
-  //  const transitionData = message.transitionData;
-  //  this.updateWaveform(signalId, transitionData, message.min, message.max);
-  //}
-
->>>>>>> a406c825
   updateWaveform(signalId: SignalId, transitionData: any[], min: number, max: number) {
     const netlistIdList = this.valueChangeDataTemp[signalId].netlistIdList;
     const netlistId     = netlistIdList[0];
