# Change Log

<<<<<<< HEAD
## 1.3.2 - Latest Release

- Unlocked zooming to allow for smooth zooming on touchpad mode
- Limited Zoom out distance to timeend
- Added context Menu items
  - Copy Name - Copy full path to clipboard
  - Show in Viewer - Shows signal in viewer
- Added tooltips to netlist view to show details on netlist elements
- Setting a marker populates the time in the search bar
- Added Auto Touchpad Scrolling/Zooming mode

## 1.3.1
=======
# 1.3.1 - Current Release
>>>>>>> e0da7e91

- Port pender path to HTML5 canvas (previously used SVGs)
  - Improves text placement in multi bit-waveform renderer
  - Greatly improves scrolling/zoom experience - no more async chunk loading!
  - Fixes issue where linear, stepped, and binary waveforms display a gap when zoomed in really far
- Limit how far out the viewer can be zoomed out

# 1.3.0

- Added:
  - Linear and Stepped waveform Rendering
  - Number formats:
    - Signed Integers
    - Floats: 8, 16, 32, 64, BFloat, TensorFloat
  - Color option to waveforms
  - "Show in Netlist view" context menu item
  - Scrollbar annotation for marker position
  - File icon for waveform dump files
  - (tentative) support for VScode web
- Fixed issues:
  - Chunks disappear when adding groups of signals already displayed
  - Number format (and color) are not preserved on reload
  - Vertical scrolling issues from 1.2.5
  - Zoom gesture scaling
  - Terminal links to netlist paths pointing to scope items reveal in netlist view, and won't add anything to the viewer
  - Improved netlist view visibility

## 1.2.6

- Added GHW file support
- Added Support for Real and String datatypes
- Improved 9 state rendering
- Added Octal number formatting
- Added more Netlist View icons, and colored them consistently
- Fixed Binary display formatting with 9 state values
- Fixed issue where top level variables in global scope didn't load

## 1.2.5

- Improved performance when loading many variables in large FST dumps
- Added Feature to reload a file
- Keybindings:
  - Fixed keybindings for Mac OS users
  - Added **Home** and **End** to go to the beginning and end of a waveform dump
  - Added **Delete** to remove a variable
- Fixed 'webview is disposed' errors
- Refactored Core Extension and Webview. Converted Webview to Typescript
  - Organized functions into appropriate classes, and split into multiple files
  - Ported build proces back to esbuild
  - Added .vscodeignore file to keep build size reasonable

# 1.2.0

- File parsing uses the [wellen](https://github.com/ekiwi/wellen/tree/new-api) library compiled to wasm. Benefits include:
  - FST file support
  - Improved file parsing speed and memory efficiency (over storing everything in JS objects)
- Removed checkboxes for scope \[module\] items in netlist viewer to reduce confusion
- Variables loaded into viewer show up before waveform data is loaded as a better visual acknowledgement to user action
- Scroll Position now limited to end of trace rather than the end of the last chunk
- Save/Load viewer settings has been added as context menu item for easier access
- Fixed issues with netlists loading into the wrong view on load

# 1.1.0

- Implemented fs.read() so that files of any size can be loaded. Maximum file size can be configured as a user setting
- Show Netlist as soon as it is done being parsed, and progress bar for waveform data
- Improve Performance of single bit renderer (which should finally remove all slowdowns when zoomed out on large waveforms)
- Many under the hood updates

## 1.0.1

- Improved performance of multi bit renderer
- Allow for number format to be changed on a per-signal basis
- Added netlist path to context menu events in case other extension developers want to integrate with VaporView

# 1.0.0 - First VScode Marketplace Release

- Small documentation updates in preparation for marketplace release
- Commented out debug statements

## 0.9.8

- VCD parser fixes and improvements
  - Fixed a few parser glitches that caused some netlist elements to not be registered
  - Properly parse out module names and module types
  - Improved algorithm to set chunk size
  - Added progress bar to indicate status when loading large files
- Netlist Viewer now maintains expanded state
- Minor fixes to rendering glitches
- Improved renderer to perform a _little_ better when zooming out really far
- Added feature to click and drag on an area to zoom in on it
- Added terminal links feature
  - Timestamps in UVM logs (or other simulation logs) when Ctrl + clicked will set a marker in the viewer and jump to that timestamp
  - Netlist paths, when Ctrl + clicked will add that netlist element (if it exists) into the viewer

## 0.9.7

- While you weren't looking, I replaced the horizontal scrollbar with a fake one to work around Chromium's 16 million pixel size limitation
- Fixed slow performance when zoomed in really far

## 0.9.6

- Improved render performance when loading lots of milti-bit waveforms or zooming out really far
- Fix 4 state value hex conversion
- Fix display glitch of single bit waveforms
- 4 state values now display as red text

## 0.9.5

- Added Ability to save and load displayed signals
- Added WaveDrom support for exporting selection to WaveDrom
- Miscellaneous bugfixes and improvements

## 0.9.4

- Added Netlist View support to add or remove multiple signals to or from viewer without having to check/uncheck every single one
- Fixed signal selection glitch caused by multiple netlist entries pointing to the same signal ID
- Improved chunk sizing algorithm so that chunks aren't unnecessarily large
- fixed a performance issue seen when zooming in really far.

## 0.9.3

- Greatly improved viewer experience with large files
- Implemented asynchronous rendering for much smoother performance
- fixed bounding box selector, so that marker placement is accurate<|MERGE_RESOLUTION|>--- conflicted
+++ resolved
@@ -1,6 +1,5 @@
 # Change Log
 
-<<<<<<< HEAD
 ## 1.3.2 - Latest Release
 
 - Unlocked zooming to allow for smooth zooming on touchpad mode
@@ -12,10 +11,7 @@
 - Setting a marker populates the time in the search bar
 - Added Auto Touchpad Scrolling/Zooming mode
 
-## 1.3.1
-=======
-# 1.3.1 - Current Release
->>>>>>> e0da7e91
+# 1.3.1
 
 - Port pender path to HTML5 canvas (previously used SVGs)
   - Improves text placement in multi bit-waveform renderer
