--- conflicted
+++ resolved
@@ -8,11 +8,7 @@
     "color": "#202020",
     "theme": "dark"
   },
-<<<<<<< HEAD
   "version": "1.3.2",
-=======
-  "version": "1.3.1-fsdb",
->>>>>>> e0da7e91
   "repository": "https://github.com/lramseyer/vaporview",
   "categories": [
     "Debuggers",
